--- conflicted
+++ resolved
@@ -49,23 +49,17 @@
     );
   }
 
-<<<<<<< HEAD
   onPropertyChange = name => {
-    return (value, options) => {
+    return (value, errorSchema) => {
       const newFormData = { ...this.props.formData, [name]: value };
-      this.props.onChange(newFormData, options);
-=======
-  onPropertyChange = (name) => {
-    return (value, errorSchema) => {
-      const newFormData = {...this.props.formData, [name]: value};
       this.props.onChange(
         newFormData,
-        errorSchema && this.props.errorSchema && {
-          ...this.props.errorSchema,
-          [name]: errorSchema
-        }
+        errorSchema &&
+          this.props.errorSchema && {
+            ...this.props.errorSchema,
+            [name]: errorSchema,
+          }
       );
->>>>>>> c5a69af8
     };
   };
 
